--- conflicted
+++ resolved
@@ -699,7 +699,6 @@
 def run_full_scan_stream(url: str, cache: dict):
     circuit_breaker = CircuitBreaker(failure_threshold=CONFIG["circuit_breaker_threshold"])
     try:
-<<<<<<< HEAD
         # Validate URL before processing
         initial_url = _clean_url(url)
         is_valid, error_msg = _validate_url(initial_url)
@@ -710,11 +709,6 @@
 
         yield {'type': 'status', 'message': 'Step 1/5: Discovering all brand pages...'}
         log("info", f"Starting scan at validated URL: {initial_url}")
-=======
-        yield {'type': 'status', 'message': 'Step 1/5: Discovering all brand pages...'}
-        initial_url = _clean_url(url)
-        log("info", f"Starting scan at initial URL: {initial_url}")
->>>>>>> 9f43620b
 
         # --- Phase 1: Initial Domain Discovery ---
         try:
@@ -729,7 +723,6 @@
         sitemap_links = discover_links_from_sitemap(initial_url)
         if sitemap_links:
             all_discovered_links.extend(sitemap_links)
-<<<<<<< HEAD
 
         # --- Phase 2: High-Value Subdomain Discovery ---
         subdomain_portal_url = find_best_corporate_portal(all_discovered_links, initial_url)
@@ -743,21 +736,6 @@
             except Exception as e:
                 log("warn", f"Could not fetch high-value subdomain {subdomain_portal_url}: {e}")
 
-=======
-
-        # --- Phase 2: High-Value Subdomain Discovery ---
-        subdomain_portal_url = find_best_corporate_portal(all_discovered_links, initial_url)
-        if subdomain_portal_url:
-            log("info", f"Found high-value subdomain: {subdomain_portal_url}. Scanning it for additional links.")
-            try:
-                _, subdomain_html = fetch_page_content_robustly(subdomain_portal_url)
-                if subdomain_html:
-                    subdomain_links = discover_links_from_html(subdomain_html, subdomain_portal_url)
-                    all_discovered_links.extend(subdomain_links)
-            except Exception as e:
-                log("warn", f"Could not fetch high-value subdomain {subdomain_portal_url}: {e}")
-
->>>>>>> 9f43620b
         # --- Phase 3: Scoring and Analysis ---
         homepage_url = initial_url
         log("info", f"Confirmed scan homepage: {homepage_url}")
